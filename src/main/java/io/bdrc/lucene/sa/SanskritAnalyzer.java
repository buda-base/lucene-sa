/*******************************************************************************
 * Copyright (c) 2017 Buddhist Digital Resource Center (BDRC)
 * 
 * If this file is a derivation of another work the license header will appear 
 * below; otherwise, this work is licensed under the Apache License, Version 2.0 
 * (the "License"); you may not use this file except in compliance with the 
 * License.
 * 
 * You may obtain a copy of the License at
 * 
 *    http://www.apache.org/licenses/LICENSE-2.0
 * 
 * Unless required by applicable law or agreed to in writing, software
 * distributed under the License is distributed on an "AS IS" BASIS,
 * WITHOUT WARRANTIES OR CONDITIONS OF ANY KIND, either express or implied.
 * 
 * See the License for the specific language governing permissions and
 * limitations under the License.
 ******************************************************************************/

package io.bdrc.lucene.sa;

import java.io.BufferedReader;
import java.io.IOException;
import java.io.InputStream;
import java.io.InputStreamReader;
import java.io.Reader;
import java.util.ArrayList;

import org.apache.lucene.analysis.Analyzer;
import org.apache.lucene.analysis.TokenStream;
import org.apache.lucene.analysis.Tokenizer;
import org.apache.lucene.analysis.core.WhitespaceTokenizer;
import org.apache.lucene.util.IOUtils;

import io.bdrc.lucene.sixtofour.CharArraySet;
import io.bdrc.lucene.sixtofour.StopFilter;
import io.bdrc.lucene.sixtofour.Dummy;

/**
 * An Analyzer that uses {@link SkrtSyllableTokenizer} and {@link SkrtWordTokenizer} and filters with StopFilter
 * 
 * @author Chris Tomlinson
 * @author Hélios Hildt
 **/
public final class SanskritAnalyzer extends Analyzer {	
	String mode = null;
	String inputEncoding = null;
	String lenient = null;
	String defaultStopFile = "skrt-stopwords.txt";
	String stopFilename = null;
	boolean mergePrepositions = true;
	boolean filterGeminates = false;
	
	CharArraySet skrtStopWords = null;
	
	/**
	 * 
	 * @param mode            `space`, `syl` or `word`
     * @param inputEncoding   `SLP`, `deva` or `roman`
     * @param stopFilename    path to the file, empty string (default list) or null (no stopwords)
	 * 
	 * @throws IOException  the file containing the stoplist can not be found
	 */
	public SanskritAnalyzer(String mode, String inputEncoding, String stopFilename) throws IOException {
		this.mode = mode;
		this.inputEncoding = inputEncoding;
		if (stopFilename != null) {
		    InputStream stream = null;
		    if (stopFilename.isEmpty()) {
		        stream = CommonHelpers.getResourceOrFile(defaultStopFile);
		    } else {
		        stream = CommonHelpers.getResourceOrFile(stopFilename);
		    }
            this.skrtStopWords = StopFilter.makeStopSet(getWordList(stream, "#"));
		}
	}
	
	/**
     * 
     * Uses the list of stopwords defined here:
     * <a href="https://gist.github.com/Akhilesh28/b012159a10a642ed5c34e551db76f236">gist.github.com/Akhilesh28</a>
     * 
     * @param mode            `space`, `syl` or `word`
     * @param inputEncoding   `SLP`, `deva` or `roman`
     * 
     * @throws IOException the file containing the stoplist can not be read 
     */
	public SanskritAnalyzer(String mode, String inputEncoding) throws IOException {
	    this(mode, inputEncoding, "");
	}

    public SanskritAnalyzer(org.apache.lucene.util.Version version) throws IOException {
        this();
    }

    public SanskritAnalyzer() throws IOException {
        this("space", "roman");
        CommonHelpers.logger.info("new SanskritAnalyzer('space', 'roman')");
    }

    /**
	 * 
	 * Allows to change the default value(true) of mergePrepositions.
	 * 
	 * <p>
	 * 
	 * Prepositions can either be merged or kept as separate tokens.
	 * Eventually, we will want to have a more refined treatment of the prepositions to account for cases where they should be standalone tokens.
	 *  
	 *  <p>
	 *  
	 * "(...) in the classical language the usage is mainly restricted to prati, anu, and ā.", 
	 * (1125.b. of <a href="https://en.wikisource.org/wiki/Page%3ASanskrit_Grammar_by_Whitney_p1.djvu/442">Whitney</a>)
	 * 
     * @param mode              `space`, `syl` or `word`
     * @param inputEncoding     `SLP`, `deva` or `roman`
     * @param mergePrepositions concatenates the token containing the preposition with the next one if true.
     * @param filterGeminates   simplify geminates if true, else keep them as-is (default behavior)
     *                              Important: must be true if using SkrtWordTokenizer to not stumble on the spelling variations
     *                              
     * @throws IOException  the file containing the stoplist can not be found
     */
	public SanskritAnalyzer(String mode, String inputEncoding, boolean mergePrepositions, boolean filterGeminates) throws IOException {
	    this(mode, inputEncoding);
	    this.filterGeminates = filterGeminates;
	    if (mode != null && mode.equals("word")) {
	        this.mergePrepositions = mergePrepositions;
	    } else if (mergePrepositions){
	        CommonHelpers.logger.error("Can only merge prepositions if mode == word");
	        return;
	    }
	}
	
	/**
     * 
     * @param mode              `space`, `syl` or `word`
     * @param inputEncoding     `SLP`, `deva` or `roman`
     * @param mergePrepositions concatenates the token containing the preposition with the next one if true.
     * @param filterGeminates   simplify geminates if true, else keep them as-is
     *                              Important: must be true if using SkrtWordTokenizer to not stumble on the spelling variations  
     * @param lenient           `index` or `query` 
     *                              
     * @throws IOException  the file containing the stoplist can not be found
     */
	public SanskritAnalyzer(String mode, String inputEncoding, boolean mergePrepositions, boolean filterGeminates, String lenient) throws IOException {
	    this(mode, inputEncoding, mergePrepositions, filterGeminates);
	    this.lenient = lenient;
	}
	
	/**
	 * @param inputStream Stream containing the list of stopwords
	 * @param comment The string representing a comment.
	 * @return the {@link ArrayList} of stopwords
	 * @throws IOException  the input file couldn't be read
	 */
	public static ArrayList<String> getWordList(InputStream inputStream, String comment) throws IOException {
		ArrayList<String> result = new ArrayList<String>();
		BufferedReader br = null;
		try {
			br = new BufferedReader(new InputStreamReader(inputStream));
			String word = null;
			while ((word = br.readLine()) != null) {
				word = word.replace("\t", "");
				if (word.contains(comment)) {
					if (!word.startsWith(comment)) {
						word = word.substring(0, word.indexOf(comment));
						word = word.trim();
						if (!word.isEmpty()) result.add(word);
					}
				} else {
					word = word.trim();
					if (!word.isEmpty()) result.add(word);
				}
			}
		}
		finally {
			IOUtils.close(br);
		}
		return result;
	}
	
	@Override
	protected Reader initReader(String fieldName, Reader reader) {
	    if (inputEncoding != null && inputEncoding.equals("deva")) {
		    reader = new Deva2SlpFilter(reader);
		    reader = new VedicFilter(reader);
		} else if (inputEncoding != null && inputEncoding.equals("roman")) {
		    reader = new Roman2SlpFilter(reader);
		} else if (inputEncoding != null && !inputEncoding.equals("SLP")){
		    CommonHelpers.logger.error("wrong value for `mode`");
		    return null;
		}
		
	    if (this.filterGeminates == true) {
	        reader = new GeminateNormalizingFilter(reader);
	    }
	    
	    if (lenient != null && lenient.equals("query")) {
	        reader = new LenientCharFilter(reader);
	    }
	    
		return super.initReader(fieldName, reader);
	}
	
	@Override
	protected TokenStreamComponents createComponents(final String fieldName, Reader reader) {
		Tokenizer source = null;
		TokenStream filter = null;
		
		if (mode != null && mode.equals("word")) {
			try {
				source = new SkrtWordTokenizer();
			} catch (Exception e) {
			    CommonHelpers.logger.error("cannot initialize SkrtWordTokenizer", e);
                return null;
            }
		} else if (mode != null && mode.equals("syl")) {
			source = new SkrtSyllableTokenizer();
<<<<<<< HEAD
		} else if (mode == "space") {
		    source = new WhitespaceTokenizer(Dummy.READER);
=======
		} else if (mode != null && mode.equals("space")) {
		    source = new WhitespaceTokenizer();
>>>>>>> d9b7de9a
		}
		
		if (skrtStopWords != null) {  // a stop list was parsed
			filter = new StopFilter(source, skrtStopWords);
		} else {
			filter = (TokenStream) source;
		}
		
		if (mergePrepositions) {
		    filter = new PrepositionMergingFilter(filter);
		}
		
		if (lenient != null && lenient.equals("index")) {
		    filter = new Slp2RomanFilter(filter);
		    filter = new LenientTokenFilter(filter);
		}

		// This is required for Lucene versions prior to 5.0.0
		// as Lucene 5 (and later) Analyzer.tokenStream() *always* invokes components.setReader(r)
		// no matter if it is a reused or a new components object,
		// whereas Lucene up to 4.10.4 invokes it only on reused components object.
		if (org.apache.lucene.util.Version.LATEST.major < 5) {
		    try {
		        source.setReader(reader);
		    } catch (IOException e) {
		        throw new RuntimeException("Unexpected: ", e);
		    }
		}

		return new TokenStreamComponents(source, filter);
	}
}<|MERGE_RESOLUTION|>--- conflicted
+++ resolved
@@ -217,13 +217,8 @@
             }
 		} else if (mode != null && mode.equals("syl")) {
 			source = new SkrtSyllableTokenizer();
-<<<<<<< HEAD
-		} else if (mode == "space") {
+		} else if (mode != null && mode.equals("space")) {
 		    source = new WhitespaceTokenizer(Dummy.READER);
-=======
-		} else if (mode != null && mode.equals("space")) {
-		    source = new WhitespaceTokenizer();
->>>>>>> d9b7de9a
 		}
 		
 		if (skrtStopWords != null) {  // a stop list was parsed
