/*******************************************************************************
 * Copyright (c) 2017 Buddhist Digital Resource Center (BDRC)
 * 
 * If this file is a derivation of another work the license header will appear 
 * below; otherwise, this work is licensed under the Apache License, Version 2.0 
 * (the "License"); you may not use this file except in compliance with the 
 * License.
 * 
 * You may obtain a copy of the License at
 * 
 *    http://www.apache.org/licenses/LICENSE-2.0
 * 
 * Unless required by applicable law or agreed to in writing, software
 * distributed under the License is distributed on an "AS IS" BASIS,
 * WITHOUT WARRANTIES OR CONDITIONS OF ANY KIND, either express or implied.
 * 
 * See the License for the specific language governing permissions and
 * limitations under the License.
 ******************************************************************************/

package io.bdrc.lucene.sa;

import java.io.BufferedReader;
import java.io.IOException;
import java.io.InputStream;
import java.io.InputStreamReader;
import java.io.Reader;
import java.util.ArrayList;

import org.apache.lucene.analysis.Analyzer;
import org.apache.lucene.analysis.TokenStream;
import org.apache.lucene.analysis.Tokenizer;
import org.apache.lucene.analysis.core.WhitespaceTokenizer;
import org.apache.lucene.util.IOUtils;

import io.bdrc.lucene.sixtofour.CharArraySet;
import io.bdrc.lucene.sixtofour.StopFilter;
import io.bdrc.lucene.sixtofour.Dummy;

/**
 * An Analyzer that uses {@link SkrtSyllableTokenizer} and {@link SkrtWordTokenizer} and filters with StopFilter
 * 
 * @author Chris Tomlinson
 * @author Hélios Hildt
 **/
public class SanskritAnalyzer extends Analyzer {
	String mode = null;
	String inputEncoding = null;
	String lenient = null;
	public static final String defaultStopFile = "skrt-stopwords.txt";
	String stopFilename = null;
	boolean mergePrepositions = true;
	boolean filterGeminates = false;
	
	CharArraySet skrtStopWords = null;
	
	/**
	 * 
	 * @param mode            `space`, `syl` or `word`
     * @param inputEncoding   `SLP`, `deva` or `roman`
     * @param stopFilename    path to the file, empty string (default list) or null (no stopwords)
	 * 
	 * @throws IOException  the file containing the stoplist can not be found
	 */
	public SanskritAnalyzer(String mode, String inputEncoding, String stopFilename) throws IOException {
		this.mode = mode;
		this.inputEncoding = inputEncoding;
		if (stopFilename != null) {
<<<<<<< HEAD
		    InputStream stream;
		    if (stopFilename.isEmpty()) {
		        stream = CommonHelpers.getResourceOrFile(defaultStopFile);
		    } else {
		        stream = CommonHelpers.getResourceOrFile(stopFilename);
		    }
=======
		    if (stopFilename.isEmpty()) stopFilename = defaultStopFile;
		    this.stopFilename = stopFilename; // just for bookkeeping/debugging
            InputStream stream = CommonHelpers.getResourceOrFile(stopFilename);
>>>>>>> 1d442efd
            this.skrtStopWords = StopFilter.makeStopSet(getWordList(stream, "#"));
		}
	}
	
	/**
     * 
     * Uses the list of stopwords defined here:
     * <a href="https://gist.github.com/Akhilesh28/b012159a10a642ed5c34e551db76f236">gist.github.com/Akhilesh28</a>
     * 
     * @param mode            `space`, `syl` or `word`
     * @param inputEncoding   `SLP`, `deva` or `roman`
     * 
     * @throws IOException the file containing the stoplist can not be read 
     */
	public SanskritAnalyzer(String mode, String inputEncoding) throws IOException {
        // Turn stopwords filter OFF for "syl" mode:
        this(mode, inputEncoding, "syl".equals(mode) ? null : defaultStopFile);
        if ("syl".equals(mode)) CommonHelpers.logger.info("StopWords filter turned off due to 'syl' mode");
	}

    /**
	 * 
	 * Allows to change the default value(true) of mergePrepositions.
	 * 
	 * <p>
	 * 
	 * Prepositions can either be merged or kept as separate tokens.
	 * Eventually, we will want to have a more refined treatment of the prepositions to account for cases where they should be standalone tokens.
	 *  
	 *  <p>
	 *  
	 * "(...) in the classical language the usage is mainly restricted to prati, anu, and ā.", 
	 * (1125.b. of <a href="https://en.wikisource.org/wiki/Page%3ASanskrit_Grammar_by_Whitney_p1.djvu/442">Whitney</a>)
	 * 
     * @param mode              `space`, `syl` or `word`
     * @param inputEncoding     `SLP`, `deva` or `roman`
     * @param mergePrepositions concatenates the token containing the preposition with the next one if true.
     * @param filterGeminates   simplify geminates if true, else keep them as-is (default behavior)
     *                              Important: must be true if using SkrtWordTokenizer to not stumble on the spelling variations
     *                              
     * @throws IOException  the file containing the stoplist can not be found
     */
	public SanskritAnalyzer(String mode, String inputEncoding, boolean mergePrepositions, boolean filterGeminates) throws IOException {
	    this(mode, inputEncoding);
	    this.filterGeminates = filterGeminates;
	    if ("word".equals(mode)) {
	        this.mergePrepositions = mergePrepositions;
	    } else if (mergePrepositions){
	        CommonHelpers.logger.error("Can only merge prepositions in 'word' mode");
	        return;
	    }
	}
	
	/**
     * Instead of using this highly sophisticated c-tor,
     * consider using one of these (inner static) classes:
     *   class IndexLenientSyl extends SanskritAnalyzer
     *   class QueryLenientSyl extends SanskritAnalyzer
     *   class IndexLenientWord extends SanskritAnalyzer
     *   class QueryLenientWord extends SanskritAnalyzer
     *
     * @param mode              `space`, `syl` or `word`
     * @param inputEncoding     `SLP`, `deva` or `roman`
     * @param mergePrepositions concatenates the token containing the preposition with the next one if true.
     * @param filterGeminates   simplify geminates if true, else keep them as-is
     *                              Important: must be true if using SkrtWordTokenizer to not stumble on the spelling variations  
     * @param lenient           `index` or `query` 
     *                              
     * @throws IOException  the file containing the stoplist can not be found
     */
	public SanskritAnalyzer(String mode, String inputEncoding, boolean mergePrepositions, boolean filterGeminates, String lenient) throws IOException {
	    this(mode, inputEncoding, mergePrepositions, filterGeminates);

<<<<<<< HEAD
	    if (null != lenient && !"index".equals(lenient) && !"query".equals(lenient))
=======
        if (null != lenient && !"index".equals(lenient) && !"query".equals(lenient))
>>>>>>> 1d442efd
            throw new IllegalArgumentException(String.format("Illegal value for argument lenient: '%s'", lenient));

	    this.lenient = lenient;
	}

    /**
     * This constructor is required by eXist (3.4.1 may be higher as well)
     * Apart from the version parameter, it is identical to the constructor by mode and inputEncoding
     *
     * @param version         Apache Lucene version that eXist employs
     * @param mode            `space`, `syl` or `word`
     * @param inputEncoding   `SLP`, `deva` or `roman`
     *
     * @throws IOException the file containing the stoplist can not be read
     */
    public SanskritAnalyzer(org.apache.lucene.util.Version version, String mode, String inputEncoding) throws IOException {
        this(mode, inputEncoding);
        CommonHelpers.logger.info("eXist -> new SanskritAnalyzer"
            + "( version: " + version
            + ", mode: " + mode
            + ", inputEncoding: " + inputEncoding
            + " )");
    }

    /**
     * This constructor is required by eXist (3.4.1 may be higher as well)
     * Apart from the version parameter, it is identical to the corresponding constructor taking the rest of the params
     *
     * @param version         Apache Lucene version that eXist employs
     * @param mode              `space`, `syl` or `word`
     * @param inputEncoding     `SLP`, `deva` or `roman`
     * @param mergePrepositions concatenates the token containing the preposition with the next one if true.
     * @param filterGeminates   simplify geminates if true, else keep them as-is
     *                              Important: must be true if using SkrtWordTokenizer to not stumble on the spelling variations
     * @param lenient           `index` or `query` or null or 'no' (equals to null)
     *
     * @throws IOException  the file containing the stoplist can not be found
     */
    public SanskritAnalyzer(org.apache.lucene.util.Version version, String mode, String inputEncoding, Boolean mergePrepositions, Boolean filterGeminates, String lenient) throws IOException {
        this(mode, inputEncoding, mergePrepositions, filterGeminates, "no".equals(lenient) ? null : lenient);
        CommonHelpers.logger.info("eXist -> new SanskritAnalyzer"
            + "( version: " + version
            + ", mode: " + mode
            + ", inputEncoding: " + inputEncoding
            + ", mergePrepositions: " + mergePrepositions
            + ", filterGeminates: " + filterGeminates
            + ", lenient: " + lenient
            + " )");
    }

    /** Default constructor - also required for eXist (3.4.1) integration */
    public SanskritAnalyzer() throws IOException {
        this("XYZ", "XYZ");
        CommonHelpers.logger.info("new (default c-tor) SanskritAnalyzer()");
    }

    /**
	 * @param inputStream Stream containing the list of stopwords
	 * @param comment The string representing a comment.
	 * @return the {@link ArrayList} of stopwords
	 * @throws IOException  the input file couldn't be read
	 */
	public static ArrayList<String> getWordList(InputStream inputStream, String comment) throws IOException {
		ArrayList<String> result = new ArrayList<String>();
		BufferedReader br = null;
		try {
			br = new BufferedReader(new InputStreamReader(inputStream));
			String word = null;
			while ((word = br.readLine()) != null) {
				word = word.replace("\t", "");
				if (word.contains(comment)) {
					if (!word.startsWith(comment)) {
						word = word.substring(0, word.indexOf(comment));
						word = word.trim();
						if (!word.isEmpty()) result.add(word);
					}
				} else {
					word = word.trim();
					if (!word.isEmpty()) result.add(word);
				}
			}
		}
		finally {
			IOUtils.close(br);
		}
		return result;
	}
	
	@Override
	protected Reader initReader(String fieldName, Reader reader) {
	    if ("deva".equals(inputEncoding)) {
		    reader = new Deva2SlpFilter(reader);
		    reader = new VedicFilter(reader);
		} else if ("roman".equals(inputEncoding)) {
		    reader = new Roman2SlpFilter(reader);
		} else if (!"SLP".equals(inputEncoding)) {
		    CommonHelpers.logger.error("wrong value for `mode`");
		    return null;
		}
		
	    if (filterGeminates == true) {
	        reader = new GeminateNormalizingFilter(reader);
	    }
	    
	    // what happens in lenient mode is that first the input is transformed
	    // into SLP then into SLP->Lenient. This is a bit awkward but it should work
	    if (lenient != null) {
	        reader = new LenientCharFilter(reader);
	    }
	    
		return super.initReader(fieldName, reader);
	}

	@Override
	protected TokenStreamComponents createComponents(final String fieldName, Reader reader) {
		Tokenizer source = null;
		TokenStream filter = null;
		
		if ("word".equals(mode)) {
			try {
				source = new SkrtWordTokenizer();
			} catch (Exception e) {
			    CommonHelpers.logger.error("cannot initialize SkrtWordTokenizer", e);
                return null;
            }
		} else if ("syl".equals(mode)) {
			source = new SkrtSyllableTokenizer(this.lenient != null);
		} else if ("space".equals(mode)) {
		    source = new WhitespaceTokenizer(Dummy.READER);
		} else {
		    throw new IllegalArgumentException(String.format("Illegal value for argument mode: '%s'", mode));
		}
		
		if (skrtStopWords != null) {  // a stop list was parsed
			filter = new StopFilter(source, skrtStopWords);
		} else {
			filter = (TokenStream) source;
		}
		
		if (mergePrepositions) {
		    filter = new PrepositionMergingFilter(filter);
		}
		
		if ("index".equals(lenient)) {
		    filter = new Slp2RomanFilter(filter);
		    filter = new LenientTokenFilter(filter);
		}

		// This is required for Lucene versions prior to 5.0.0
		// as Lucene 5 (and later) Analyzer.tokenStream() *always* invokes components.setReader(r)
		// no matter if it is a reused or a new components object,
		// whereas Lucene up to 4.10.4 invokes it only on reused components object.
		if (org.apache.lucene.util.Version.LATEST.major < 5) {
		    try {
		        source.setReader(reader);
		    } catch (IOException e) {
		        throw new RuntimeException("Unexpected: ", e);
		    }
		}

		return new TokenStreamComponents(source, filter);
	}

    public class IndexLenientSyl extends SanskritAnalyzer {
        public IndexLenientSyl() throws IOException {
            super("syl", "roman", false, true, "index");
        }
    }

    public class QueryLenientSyl extends SanskritAnalyzer {
        public QueryLenientSyl() throws IOException {
            super("syl", "roman", false, false, "query");
        }
    }

    public class IndexLenientWord extends SanskritAnalyzer {
        public IndexLenientWord() throws IOException {
            super("word", "roman", false, true, "index");
        }
    }

    public class QueryLenientWord extends SanskritAnalyzer {
        public QueryLenientWord() throws IOException {
            super("space", "roman", false, false, "query");
        }
    }
}<|MERGE_RESOLUTION|>--- conflicted
+++ resolved
@@ -66,18 +66,9 @@
 		this.mode = mode;
 		this.inputEncoding = inputEncoding;
 		if (stopFilename != null) {
-<<<<<<< HEAD
-		    InputStream stream;
-		    if (stopFilename.isEmpty()) {
-		        stream = CommonHelpers.getResourceOrFile(defaultStopFile);
-		    } else {
-		        stream = CommonHelpers.getResourceOrFile(stopFilename);
-		    }
-=======
 		    if (stopFilename.isEmpty()) stopFilename = defaultStopFile;
 		    this.stopFilename = stopFilename; // just for bookkeeping/debugging
             InputStream stream = CommonHelpers.getResourceOrFile(stopFilename);
->>>>>>> 1d442efd
             this.skrtStopWords = StopFilter.makeStopSet(getWordList(stream, "#"));
 		}
 	}
@@ -151,11 +142,7 @@
 	public SanskritAnalyzer(String mode, String inputEncoding, boolean mergePrepositions, boolean filterGeminates, String lenient) throws IOException {
 	    this(mode, inputEncoding, mergePrepositions, filterGeminates);
 
-<<<<<<< HEAD
 	    if (null != lenient && !"index".equals(lenient) && !"query".equals(lenient))
-=======
-        if (null != lenient && !"index".equals(lenient) && !"query".equals(lenient))
->>>>>>> 1d442efd
             throw new IllegalArgumentException(String.format("Illegal value for argument lenient: '%s'", lenient));
 
 	    this.lenient = lenient;
