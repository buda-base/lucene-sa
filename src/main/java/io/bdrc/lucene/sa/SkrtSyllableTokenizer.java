--- conflicted
+++ resolved
@@ -52,11 +52,7 @@
 	 * Construct a new SkrtSyllableTokenizer.
 	 */
 	public SkrtSyllableTokenizer() {
-<<<<<<< HEAD
 	    super(Dummy.READER);
-=======
-	    this(false);
->>>>>>> 86eba856
 	}
 
     public SkrtSyllableTokenizer(final boolean lenientMode) {
